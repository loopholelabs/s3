/*
 * 	Copyright 2023 Loophole Labs
 *
 * 	Licensed under the Apache License, Version 2.0 (the "License");
 * 	you may not use this file except in compliance with the License.
 * 	You may obtain a copy of the License at
 *
 * 		   http://www.apache.org/licenses/LICENSE-2.0
 *
 * 	Unless required by applicable law or agreed to in writing, software
 * 	distributed under the License is distributed on an "AS IS" BASIS,
 * 	WITHOUT WARRANTIES OR CONDITIONS OF ANY KIND, either express or implied.
 * 	See the License for the specific language governing permissions and
 * 	limitations under the License.
 */

package s3

import (
	"context"
	"fmt"
	"io"
	"net/url"
	"sync"
	"time"

	"github.com/minio/minio-go/v7"
	"github.com/minio/minio-go/v7/pkg/credentials"
	"github.com/rs/zerolog"
)

type Options struct {
	LogName   string
	Endpoint  string
	Secure    bool
	Region    string
	Bucket    string
	AccessKey string
	SecretKey string
}

// Client is a wrapper for the s3 client
type Client struct {
	logger     *zerolog.Logger
	options    *Options
	client     *minio.Client
	makeOpts   minio.MakeBucketOptions
	getOpts    minio.GetObjectOptions
	removeOpts minio.RemoveObjectOptions
	context    context.Context
	cancel     context.CancelFunc
	wg         sync.WaitGroup
}

func New(options *Options, logger *zerolog.Logger) (*Client, error) {
	l := logger.With().Str(options.LogName, "S3").Logger()
	l.Debug().Msgf("connecting to s3 endpoint %s with bucket '%s'", options.Endpoint, options.Bucket)

	client, err := minio.New(options.Endpoint, &minio.Options{
		Creds:  credentials.NewStaticV4(options.AccessKey, options.SecretKey, ""),
		Secure: options.Secure,
		Region: options.Region,
	})
	if err != nil {
		return nil, fmt.Errorf("failed to create s3 client: %w", err)
	}

	ctx, cancel := context.WithCancel(context.Background())

	e := &Client{
		logger:     &l,
		options:    options,
		client:     client,
		makeOpts:   minio.MakeBucketOptions{},
		getOpts:    minio.GetObjectOptions{},
		removeOpts: minio.RemoveObjectOptions{},
		context:    ctx,
		cancel:     cancel,
	}

	return e, nil
}

func (e *Client) PresignedGetObject(ctx context.Context, prefix string, key string, expires time.Duration) (*url.URL, error) {
	objName := prefixedKey(prefix, key)
	e.logger.Debug().Msgf("presigning object '%s' from bucket '%s' with expiry %s", objName, e.options.Bucket, expires)
	return e.client.PresignedGetObject(ctx, e.options.Bucket, objName, expires, nil)
}

func (e *Client) GetObject(ctx context.Context, prefix string, key string) (io.ReadCloser, error) {
	objName := prefixedKey(prefix, key)
	e.logger.Debug().Msgf("getting object '%s' from bucket '%s'", objName, e.options.Bucket)
	return e.client.GetObject(ctx, e.options.Bucket, objName, e.getOpts)
}

func (e *Client) PutObject(ctx context.Context, prefix string, key string, reader io.Reader, objectSize int64, contentType string) (minio.UploadInfo, error) {
	objName := prefixedKey(prefix, key)
	e.logger.Debug().Msgf("putting object '%s' into bucket '%s'", objName, e.options.Bucket)
	return e.client.PutObject(ctx, e.options.Bucket, objName, reader, objectSize, minio.PutObjectOptions{
		ContentType: contentType,
	})
}

func (e *Client) DeleteObject(ctx context.Context, prefix string, key string) error {
	objName := prefixedKey(prefix, key)
	e.logger.Debug().Msgf("deleting object '%s' from bucket '%s'", objName, e.options.Bucket)
	return e.client.RemoveObject(ctx, e.options.Bucket, objName, e.removeOpts)
}

func (e *Client) MakeBucket(ctx context.Context, bucket string) error {
	e.logger.Debug().Msgf("making bucket '%s'", bucket)
	return e.client.MakeBucket(ctx, bucket, e.makeOpts)
}

<<<<<<< HEAD
func (e *Client) ListObjects(ctx context.Context, prefix string) <-chan minio.ObjectInfo {
	e.logger.Debug().Msgf("listing objects with prefix '%s' in bucket '%s'", prefix, e.options.Bucket)
	return e.client.ListObjects(ctx, e.options.Bucket, minio.ListObjectsOptions{
		Prefix: prefixName(prefix, ""),
	})
}

func (e *Client) DeleteObject(ctx context.Context, bucket string, key string) error {
	e.logger.Debug().Msgf("deleting object '%s' from bucket '%s' (prefix '%s')", key, bucket, e.options.Prefix)
	return e.client.RemoveObject(ctx, e.options.Prefix+bucket, key, e.removeOpts)
=======
func (e *Client) RemoveBucket(ctx context.Context, bucket string) error {
	e.logger.Debug().Msgf("removing bucket '%s'", bucket)
	return e.client.RemoveBucket(ctx, bucket)
>>>>>>> 46e149f6
}

func (e *Client) Close() error {
	e.logger.Debug().Msg("closing s3 client")
	e.cancel()
	defer e.wg.Wait()
	return nil
}

func prefixedKey(prefix string, key string) string {
	return fmt.Sprintf("%s/%s", prefix, key)
}<|MERGE_RESOLUTION|>--- conflicted
+++ resolved
@@ -112,7 +112,6 @@
 	return e.client.MakeBucket(ctx, bucket, e.makeOpts)
 }
 
-<<<<<<< HEAD
 func (e *Client) ListObjects(ctx context.Context, prefix string) <-chan minio.ObjectInfo {
 	e.logger.Debug().Msgf("listing objects with prefix '%s' in bucket '%s'", prefix, e.options.Bucket)
 	return e.client.ListObjects(ctx, e.options.Bucket, minio.ListObjectsOptions{
@@ -120,14 +119,9 @@
 	})
 }
 
-func (e *Client) DeleteObject(ctx context.Context, bucket string, key string) error {
-	e.logger.Debug().Msgf("deleting object '%s' from bucket '%s' (prefix '%s')", key, bucket, e.options.Prefix)
-	return e.client.RemoveObject(ctx, e.options.Prefix+bucket, key, e.removeOpts)
-=======
 func (e *Client) RemoveBucket(ctx context.Context, bucket string) error {
 	e.logger.Debug().Msgf("removing bucket '%s'", bucket)
 	return e.client.RemoveBucket(ctx, bucket)
->>>>>>> 46e149f6
 }
 
 func (e *Client) Close() error {
