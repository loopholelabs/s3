module github.com/loopholelabs/s3

go 1.21

require (
<<<<<<< HEAD
	github.com/minio/minio-go/v7 v7.0.73
	github.com/rs/zerolog v1.29.1
=======
	github.com/minio/minio-go/v7 v7.0.61
	github.com/rs/zerolog v1.33.0
>>>>>>> 13b880fc
	github.com/spf13/pflag v1.0.5
)

require (
	github.com/davecgh/go-spew v1.1.1 // indirect
	github.com/dustin/go-humanize v1.0.1 // indirect
<<<<<<< HEAD
	github.com/go-ini/ini v1.67.0 // indirect
	github.com/goccy/go-json v0.10.3 // indirect
	github.com/google/uuid v1.6.0 // indirect
	github.com/klauspost/compress v1.17.9 // indirect
	github.com/klauspost/cpuid/v2 v2.2.8 // indirect
	github.com/mattn/go-colorable v0.1.12 // indirect
	github.com/mattn/go-isatty v0.0.14 // indirect
=======
	github.com/google/uuid v1.3.0 // indirect
	github.com/json-iterator/go v1.1.12 // indirect
	github.com/klauspost/compress v1.16.7 // indirect
	github.com/klauspost/cpuid/v2 v2.2.5 // indirect
	github.com/mattn/go-colorable v0.1.13 // indirect
	github.com/mattn/go-isatty v0.0.19 // indirect
>>>>>>> 13b880fc
	github.com/minio/md5-simd v1.1.2 // indirect
	github.com/pmezard/go-difflib v1.0.0 // indirect
	github.com/rs/xid v1.5.0 // indirect
<<<<<<< HEAD
	golang.org/x/crypto v0.24.0 // indirect
	golang.org/x/net v0.26.0 // indirect
	golang.org/x/sys v0.21.0 // indirect
	golang.org/x/text v0.16.0 // indirect
=======
	github.com/sirupsen/logrus v1.9.3 // indirect
	golang.org/x/crypto v0.11.0 // indirect
	golang.org/x/net v0.12.0 // indirect
	golang.org/x/sys v0.12.0 // indirect
	golang.org/x/text v0.11.0 // indirect
	gopkg.in/ini.v1 v1.67.0 // indirect
>>>>>>> 13b880fc
	gopkg.in/yaml.v3 v3.0.1 // indirect
)<|MERGE_RESOLUTION|>--- conflicted
+++ resolved
@@ -3,20 +3,14 @@
 go 1.21
 
 require (
-<<<<<<< HEAD
 	github.com/minio/minio-go/v7 v7.0.73
-	github.com/rs/zerolog v1.29.1
-=======
-	github.com/minio/minio-go/v7 v7.0.61
 	github.com/rs/zerolog v1.33.0
->>>>>>> 13b880fc
 	github.com/spf13/pflag v1.0.5
 )
 
 require (
 	github.com/davecgh/go-spew v1.1.1 // indirect
 	github.com/dustin/go-humanize v1.0.1 // indirect
-<<<<<<< HEAD
 	github.com/go-ini/ini v1.67.0 // indirect
 	github.com/goccy/go-json v0.10.3 // indirect
 	github.com/google/uuid v1.6.0 // indirect
@@ -24,29 +18,12 @@
 	github.com/klauspost/cpuid/v2 v2.2.8 // indirect
 	github.com/mattn/go-colorable v0.1.12 // indirect
 	github.com/mattn/go-isatty v0.0.14 // indirect
-=======
-	github.com/google/uuid v1.3.0 // indirect
-	github.com/json-iterator/go v1.1.12 // indirect
-	github.com/klauspost/compress v1.16.7 // indirect
-	github.com/klauspost/cpuid/v2 v2.2.5 // indirect
-	github.com/mattn/go-colorable v0.1.13 // indirect
-	github.com/mattn/go-isatty v0.0.19 // indirect
->>>>>>> 13b880fc
 	github.com/minio/md5-simd v1.1.2 // indirect
 	github.com/pmezard/go-difflib v1.0.0 // indirect
 	github.com/rs/xid v1.5.0 // indirect
-<<<<<<< HEAD
 	golang.org/x/crypto v0.24.0 // indirect
 	golang.org/x/net v0.26.0 // indirect
 	golang.org/x/sys v0.21.0 // indirect
 	golang.org/x/text v0.16.0 // indirect
-=======
-	github.com/sirupsen/logrus v1.9.3 // indirect
-	golang.org/x/crypto v0.11.0 // indirect
-	golang.org/x/net v0.12.0 // indirect
-	golang.org/x/sys v0.12.0 // indirect
-	golang.org/x/text v0.11.0 // indirect
-	gopkg.in/ini.v1 v1.67.0 // indirect
->>>>>>> 13b880fc
 	gopkg.in/yaml.v3 v3.0.1 // indirect
 )